--- conflicted
+++ resolved
@@ -60,18 +60,6 @@
                                 self.spi.read_write_bytes(txbuffer, rxbuffer, len);
                             });
                         });
-<<<<<<< HEAD
-=======
-                    }
-                    Op::SetPolarity(pol) => {
-                        self.spi.set_clock(pol);
-                    }
-                    Op::SetPhase(pal) => {
-                        self.spi.set_phase(pal);
-                    }
-                    Op::SetRate(rate) => {
-                        self.spi.set_rate(rate);
->>>>>>> 3bbdf98a
                     }
                     Op::SetPolarity(pol) => {
                         self.spi.set_clock(pol);
@@ -82,12 +70,6 @@
                     Op::SetRate(rate) => {
                         self.spi.set_rate(rate);
                     }
-                    Op::SendByte(byte) => {
-                        self.spi.write_byte(byte);
-                    }
-                    //Op::SetChipSelect(cs) => {
-                    //    self.spi.specify_chip_select(cs);
-                    //}
                     Op::Idle => {} // Can't get here...
                 }
             });
@@ -103,30 +85,8 @@
     SetPolarity(hil::spi::ClockPolarity),
     SetPhase(hil::spi::ClockPhase),
     SetRate(u32),
-<<<<<<< HEAD
-    SendByte(u8),
-    //SetChipSelect(CS),
-}
-/*
-impl<CS> PartialEq for Op<CS> {
-    fn eq(&self, other: &Op<CS>) -> bool {
-        match (self, other) {
-            (&Op::Idle, &Op::Idle) => true,
-            (&Op::Configure(p1,s1,r1), &Op::Configure(p2,s2,r2)) => true,
-            (&Op::ReadWriteBytes(s1), &Op::ReadWriteBytes(s2)) => true,
-            (&Op::SetPolarity(p1), &Op::SetPolarity(p2)) => true,
-            (&Op::SetPhase(s1), &Op::SetPhase(s2)) => true,
-            (&Op::SetRate(r1), &Op::SetRate(r2)) => true,
-            //(&Op::SetChipSelect(c1), &Op::SetChipSelect(c2)) => true,
-             _ => false,
-        }
-    }
-}
-*/
-=======
 }
 
->>>>>>> 3bbdf98a
 pub struct VirtualSpiMasterDevice<'a, Spi: hil::spi::SpiMaster + 'a> {
     mux: &'a MuxSpiMaster<'a, Spi>,
     chip_select: Cell<Spi::ChipSelect>,
@@ -156,15 +116,6 @@
         self.mux.devices.push_head(self);
         self.client.set(Some(client));
     }
-
-    // Binding virtualization and configuration causes problems,
-    // because it implies that a virtualized client never wants to
-    // use more than one chip select line. Counter-example is the
-    // system call driver. It's good to have a default, but
-    // we also need to be able to reconfigure.
-    pub fn set_chip_select(&'a self, cs: Spi::ChipSelect) {
-        self.chip_select.set(cs);
-    }
 }
 
 impl<'a, Spi: hil::spi::SpiMaster> hil::spi::SpiMasterClient for VirtualSpiMasterDevice<'a, Spi> {
@@ -185,15 +136,7 @@
     }
 }
 
-<<<<<<< HEAD
-// Shouldn't operations set the chip select based on the client?
-
 impl<'a, Spi: hil::spi::SpiMaster> hil::spi::SpiMasterDevice for VirtualSpiMasterDevice<'a, Spi> {
-    type ChipSelect = Spi::ChipSelect;
-
-=======
-impl<'a, Spi: hil::spi::SpiMaster> hil::spi::SpiMasterDevice for VirtualSpiMasterDevice<'a, Spi> {
->>>>>>> 3bbdf98a
     fn configure(&self, cpol: hil::spi::ClockPolarity, cpal: hil::spi::ClockPhase, rate: u32) {
         self.operation.set(Op::Configure(cpol, cpal, rate));
         self.mux.do_next_op();
@@ -237,17 +180,4 @@
     fn get_rate(&self) -> u32 {
         self.mux.spi.get_rate()
     }
-<<<<<<< HEAD
-
-    fn send_byte(&self, val: u8) {
-        self.operation.set(Op::SendByte(val));
-        self.mux.do_next_op();
-    }
-
-#[allow(unused_variables)]
-    fn set_chip_select(&self, cs: Self::ChipSelect) {
-        self.chip_select.set(cs);
-    }
-=======
->>>>>>> 3bbdf98a
 }