use core::mem;
//use core::intrinsics;
use core::cell::Cell;
use kernel::common::VolatileCell;
use kernel::common::take_cell::TakeCell;
use kernel::hil::uart;
use kernel::hil::gpio::GPIOPin;
use peripheral_interrupts::NvicIdx;
use chip;
use nvic;
use gpio;

#[repr(C, packed)]
pub struct Registers {
    pub task_startrx: VolatileCell<u32>,
    pub task_stoprx: VolatileCell<u32>,
    pub task_starttx: VolatileCell<u32>,
    pub task_stoptx: VolatileCell<u32>,
    _reserved1: [u32; 3],
    pub task_suspend: VolatileCell<u32>,
    _reserved2: [u32; 56],
    pub event_cts: VolatileCell<u32>,
    pub event_ncts: VolatileCell<u32>,
    pub event_rxdrdy: VolatileCell<u32>,
    _reserved3: [u32; 4],
    pub event_txdrdy: VolatileCell<u32>,
    _reserved4: [u32; 1],
    pub event_error: VolatileCell<u32>,
    _reserved5: [u32; 7],
    pub event_rxto: VolatileCell<u32>,
    _reserved6: [u32; 46], 
    pub shorts: VolatileCell<u32>,
    _reserved7: [u32; 64],
    pub intenset: VolatileCell<u32>,
    pub intenclr: VolatileCell<u32>,
    _reserved8: [u32; 93],
    pub errorsrc: VolatileCell<u32>,
    _reserved9: [u32; 31],
    pub enable: VolatileCell<u32>,
    _reserved10: [u32; 1],
    pub pselrts: VolatileCell<u32>,
    pub pseltxd: VolatileCell<u32>,
    pub pselcts: VolatileCell<u32>,
    pub pselrxd: VolatileCell<u32>,
    pub rxd: VolatileCell<u32>,
    pub txd: VolatileCell<u32>,
    _reserved11: [u32; 1],
    pub baudrate: VolatileCell<u32>,
    _reserved12: [u32; 17],
    pub config: VolatileCell<u32>,
    _reserved13: [u32; 675],
    pub power: VolatileCell<u32>,
}

const UART_BASE: u32 = 0x40002000;

pub struct UART {
    regs: *mut Registers,
    client: Option<&'static uart::Client>,
    buffer: TakeCell<&'static mut [u8]>,
    len: Cell<usize>,
    index: Cell<usize>
}

#[derive(Copy, Clone)]
pub struct UARTParams {
    pub baud_rate: u32,
}

pub static mut UART0 : UART = UART::new();

// This UART implementation uses pins 8-11:
//   pin  8: TX
//   pin  9: RX
//   pin 10: RTS
//   pin 11: CTS
impl UART {

    pub const fn new() -> UART {
        UART {
            regs: UART_BASE as *mut Registers,
            client: None,
            buffer: TakeCell::empty(),
            len: Cell::new(0),
            index: Cell::new(0)
        }
    }

    fn configure(&mut self, baud_rate: u32, txd: u32, rxd: u32, 
                 rts: u32, cts: u32) {
        let regs : &mut Registers = unsafe { mem::transmute(self.regs) };
        regs.enable.set(0b100);
        self.set_baud_rate(baud_rate);
        regs.pseltxd.set(txd);
        regs.pselrxd.set(rxd);
        regs.pselrts.set(rts);
        regs.pselcts.set(cts);
    }

    pub fn enable_nvic(&self) {
        nvic::enable(NvicIdx::UART0);
    }

    pub fn disable_nvic(&self) {
        nvic::disable(NvicIdx::UART0);
    }

    pub fn set_client<C: uart::Client>(&mut self, client: &'static C) {
        self.client = Some(client);
    }

    fn set_baud_rate(&self, baud_rate: u32) {
        let regs : &mut Registers = unsafe { mem::transmute(self.regs) };
        match baud_rate {
            1200 =>    regs.baudrate.set(0x0004F000),
            2400 =>    regs.baudrate.set(0x0009D000),
            4800 =>    regs.baudrate.set(0x0013B000),
            9600 =>    regs.baudrate.set(0x00275000),
            14400 =>   regs.baudrate.set(0x003B0000),
            19200 =>   regs.baudrate.set(0x004EA000),
            28800 =>   regs.baudrate.set(0x0075F000),
            38400 =>   regs.baudrate.set(0x009D5000),
            57600 =>   regs.baudrate.set(0x00EBF000),
            76800 =>   regs.baudrate.set(0x013A9000),
            115200 =>  regs.baudrate.set(0x01D7E000),
            230400 =>  regs.baudrate.set(0x03AFB000),
            250000 =>  regs.baudrate.set(0x04000000),
            460800 =>  regs.baudrate.set(0x075F7000),
            1000000 => regs.baudrate.set(0x10000000),
            _ => regs.baudrate.set(0x01D7E000), //setting default to 115200
        }
    }

    pub fn enable_rx_interrupts(&self) {
        let regs : &mut Registers = unsafe { mem::transmute(self.regs) };
        regs.intenset.set(1 << 3 as u32);
    }

    pub fn enable_tx_interrupts(&self) {
        let regs : &mut Registers = unsafe { mem::transmute(self.regs) };
        regs.intenset.set(1 << 7 as u32);
    }

    pub fn disable_rx_interrupts(&self) {
        let regs : &mut Registers = unsafe { mem::transmute(self.regs) };
        regs.intenclr.set(1 << 3 as u32);
    }

    pub fn disable_tx_interrupts(&self) {
        let regs : &mut Registers = unsafe { mem::transmute(self.regs) };
        regs.intenclr.set(1 << 7 as u32);
    }

    pub fn handle_interrupt(&mut self) {
        nvic::clear_pending(NvicIdx::UART0);

//        unsafe {gpio::PORT[24].toggle();}
        let regs : &Registers = unsafe { mem::transmute(self.regs) };
        let rx = regs.event_rxdrdy.get() != 0;
        let tx = regs.event_txdrdy.get() != 0;
        if tx {
            let index = self.index.get() + 1;
            // More to send
            if index < self.len.get() { 
                self.index.set(index);
                regs.event_txdrdy.set(0);
                let bytes = self.buffer.take().unwrap();
                regs.txd.set(bytes[index] as u32);
                self.buffer.replace(bytes);
            } else { // Done sending
                self.disable_tx_interrupts();
                self.disable_nvic();
                match self.client {
                    Some(ref client) => {client.write_done(self.buffer.take().unwrap())},
                    None => {}
                }
            }
        }
        if rx  {
            // Should never execute!
        } 
    }
}

impl uart::UART for UART {

    fn init(&mut self, params: uart::UARTParams) {
        self.configure(params.baud_rate, 8, 9, 10, 11);
    }

    fn rx_ready(&self) -> bool {
        let regs : &Registers = unsafe { mem::transmute(self.regs) };
        regs.event_rxdrdy.get() & 0b1 != 0 
    }

    fn tx_ready(&self) -> bool {
        let regs : &Registers = unsafe { mem::transmute(self.regs) };
        regs.event_txdrdy.get() ==  1
    }

    fn send_byte(&self, byte: u8) {
<<<<<<< HEAD
        let regs : &mut Registers = unsafe { mem::transmute(self.regs) };
        regs.event_txdrdy.set(0);
        regs.txd.set(byte as u32);
=======
        let regs: &mut Registers = unsafe { mem::transmute(self.regs) };
        unsafe {
            ptr::write_volatile(&mut regs.starttx, 1 as u32);
        }
        unsafe {
            ptr::write_volatile(&mut regs.txdrdy, 0 as u32);
        }
        unsafe {
            ptr::write_volatile(&mut regs.txd, byte as u32);
        }
>>>>>>> b38fc29e
        while !self.tx_ready() {}
    }

    fn send_bytes(&self, bytes: &'static mut [u8], len: usize) {
        let regs : &mut Registers = unsafe { mem::transmute(self.regs) };
        let mut real_len = 0;
        if len > bytes.len() {
            real_len = bytes.len();
        } else {
            real_len = len;
        }
        if len == 0 {
            return;
        }
        self.enable_nvic();
        regs.event_txdrdy.set(0);
        self.enable_tx_interrupts();
        self.index.set(0);
        self.len.set(real_len);
        regs.txd.set(bytes[0] as u32);
        self.buffer.replace(bytes);
    }

    fn read_byte(&self) -> u8 {
        let regs : &Registers = unsafe { mem::transmute(self.regs) };
        regs.task_startrx.set(1);
        while !self.rx_ready() {}
        regs.rxd.get() as u8
    }

    fn enable_rx(&self) {
        let regs : &mut Registers = unsafe { mem::transmute(self.regs) };
        regs.task_startrx.set(1);
    }

    fn disable_rx(&mut self) {
        let regs : &mut Registers = unsafe { mem::transmute(self.regs) };
        regs.task_stoprx.set(1);
    }

    fn enable_tx(&self) {
        let regs : &mut Registers = unsafe { mem::transmute(self.regs) };
        regs.task_starttx.set(1);
    }

    fn disable_tx(&mut self) {
        let regs : &mut Registers = unsafe { mem::transmute(self.regs) };
        regs.task_stoptx.set(1);
    }

}

#[no_mangle]
#[allow(non_snake_case)]
pub unsafe extern fn UART0_Handler() {
    use kernel::common::Queue;
    nvic::disable(NvicIdx::UART0);
    chip::INTERRUPT_QUEUE.as_mut().unwrap().enqueue(NvicIdx::UART0);
}<|MERGE_RESOLUTION|>--- conflicted
+++ resolved
@@ -199,12 +199,10 @@
     }
 
     fn send_byte(&self, byte: u8) {
-<<<<<<< HEAD
         let regs : &mut Registers = unsafe { mem::transmute(self.regs) };
         regs.event_txdrdy.set(0);
         regs.txd.set(byte as u32);
-=======
-        let regs: &mut Registers = unsafe { mem::transmute(self.regs) };
+        /* let regs: &mut Registers = unsafe { mem::transmute(self.regs) };
         unsafe {
             ptr::write_volatile(&mut regs.starttx, 1 as u32);
         }
@@ -214,7 +212,7 @@
         unsafe {
             ptr::write_volatile(&mut regs.txd, byte as u32);
         }
->>>>>>> b38fc29e
+        */
         while !self.tx_ready() {}
     }
 
